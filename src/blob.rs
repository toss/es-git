--- conflicted
+++ resolved
@@ -17,12 +17,7 @@
   }
 }
 
-<<<<<<< HEAD
-/// A structure to represent a git [blob][1]
-/// @hideconstructor
-=======
 /// A class to represent a git [blob][1].
->>>>>>> 58840f2c
 ///
 /// [1]: https://git-scm.com/book/en/Git-Internals-Git-Objects
 #[napi]
