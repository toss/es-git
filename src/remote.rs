--- conflicted
+++ resolved
@@ -22,19 +22,11 @@
 }
 
 #[napi(object)]
-<<<<<<< HEAD
-/// A structure to represent a git [refspec][1].
-///
-/// Refspecs are currently mainly accessed/created through a `Remote`.
-///
-/// [1]: http://git-scm.com/book/en/Git-Internals-The-Refspec
-=======
 /// A data object to represent a git [refspec][1].
 ///
 /// Refspecs are currently mainly accessed/created through a `Remote`.
 ///
 /// [1]: https://git-scm.com/book/en/Git-Internals-The-Refspec
->>>>>>> 58840f2c
 pub struct Refspec {
   pub direction: Direction,
   pub src: String,
@@ -136,11 +128,7 @@
 }
 
 #[napi(string_enum)]
-<<<<<<< HEAD
-/// Configuration for how pruning is done on a fetch
-=======
 /// Configuration for how pruning is done on a fetch.
->>>>>>> 58840f2c
 pub enum FetchPrune {
   /// Use the setting from the configuration
   Unspecified,
@@ -488,11 +476,7 @@
   /// Get the remote's name.
   ///
   /// Returns `null` if this remote has not yet been named, and
-<<<<<<< HEAD
-  /// Throws error if the name is not valid utf-8
-=======
   /// throws error if the name is not valid utf-8.
->>>>>>> 58840f2c
   pub fn name(&self) -> crate::Result<Option<String>> {
     let name = match self.inner.name_bytes() {
       Some(bytes) => Some(std::str::from_utf8(bytes)?.to_string()),
@@ -526,11 +510,7 @@
   #[napi]
   /// List all refspecs.
   ///
-<<<<<<< HEAD
-  /// Filter refspec if has not valid src or dst with utf-8
-=======
   /// Filter refspec if has not valid `src` or `dst` with utf-8.
->>>>>>> 58840f2c
   pub fn refspecs(&self) -> Vec<Refspec> {
     self
       .inner
@@ -632,11 +612,7 @@
   #[napi]
   /// Get remote from repository.
   ///
-<<<<<<< HEAD
-  /// Throws error if it does not exist
-=======
   /// Throws error if remote does not exist.
->>>>>>> 58840f2c
   pub fn get_remote(&self, this: Reference<Repository>, env: Env, name: String) -> crate::Result<Remote> {
     let remote = Remote {
       inner: this.share_with(env, move |repo| {
@@ -651,15 +627,9 @@
   }
 
   #[napi]
-<<<<<<< HEAD
-  /// Find remote from repository
-  ///
-  /// Returns `null` if it does not exist
-=======
   /// Find remote from repository.
   ///
   /// Returns `null` if remote does not exist.
->>>>>>> 58840f2c
   pub fn find_remote(&self, this: Reference<Repository>, env: Env, name: String) -> Option<Remote> {
     self.get_remote(this, env, name).ok()
   }
