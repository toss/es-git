#![deny(clippy::all)]

#[macro_use]
extern crate napi_derive;

pub mod branch;
pub mod context;
pub mod reference;
<<<<<<< HEAD
=======
pub mod remote;
>>>>>>> 3a1d9428
pub mod repository;
pub mod tag;<|MERGE_RESOLUTION|>--- conflicted
+++ resolved
@@ -6,9 +6,6 @@
 pub mod branch;
 pub mod context;
 pub mod reference;
-<<<<<<< HEAD
-=======
 pub mod remote;
->>>>>>> 3a1d9428
 pub mod repository;
 pub mod tag;