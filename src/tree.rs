--- conflicted
+++ resolved
@@ -280,8 +280,6 @@
 impl Repository {
   #[napi]
   /// Lookup a reference to one of the objects in a repository.
-  ///
-  /// Throws error if it does not exist
   pub fn get_tree(&self, this: Reference<Repository>, env: Env, oid: String) -> crate::Result<Tree> {
     let oid = git2::Oid::from_str(&oid)?;
     let inner = this.share_with(env, |repo| {
@@ -299,11 +297,7 @@
   #[napi]
   /// Lookup a reference to one of the objects in a repository.
   ///
-<<<<<<< HEAD
-  /// Returns `null` if it does not exist
-=======
   /// If it does not exist, returns `null`.
->>>>>>> 58840f2c
   pub fn find_tree(&self, this: Reference<Repository>, env: Env, oid: String) -> Option<Tree> {
     self.get_tree(this, env, oid).ok()
   }
