--- conflicted
+++ resolved
@@ -54,7 +54,6 @@
 }
 
 #[napi(object)]
-/// Options which can be used to configure how a repository is initialized
 pub struct RepositoryInitOptions {
   /// Create a bare repository with no working directory.
   ///
@@ -76,13 +75,6 @@
   ///
   /// Defaults to `true`.
   pub mkdir: Option<bool>,
-<<<<<<< HEAD
-  /// Recursively make all components of the repo and workdir path as
-  /// necessary.
-  ///
-  /// Defaults to `true`.
-  pub mkpath: Option<bool>,
-=======
   /// Make the repo path (and workdir path) as needed. The ".git" directory
   /// will always be created regardless of this flag.
   ///
@@ -90,7 +82,6 @@
   pub mkpath: Option<bool>,
   /// Set to one of the `RepositoryInit` constants, or a custom value.
   pub mode: Option<u32>,
->>>>>>> 58840f2c
   /// Enable or disable using external templates.
   ///
   /// If enabled, then the `template_path` option will be queried first, then
@@ -99,8 +90,6 @@
   ///
   /// Defaults to `true`.
   pub external_template: Option<bool>,
-<<<<<<< HEAD
-=======
   /// When the `externalTemplate` option is set, this is the first location
   /// to check for the template directory.
   ///
@@ -116,16 +105,11 @@
   /// If set, this will be used to initialize the "description" file in the
   /// repository instead of using the template content.
   pub description: Option<String>,
->>>>>>> 58840f2c
   /// The name of the head to point HEAD at.
   ///
   /// If not configured, this will be taken from your git configuration.
   /// If this begins with `refs/` it will be used verbatim;
-<<<<<<< HEAD
-  /// otherwise `refs/heads/` will be prefixed
-=======
   /// otherwise `refs/heads/` will be prefixed.
->>>>>>> 58840f2c
   pub initial_head: Option<String>,
   /// If set, then after the rest of the repository initialization is
   /// completed an `origin` remote will be added pointing to this URL.
@@ -150,17 +134,12 @@
     if let Some(mkpath) = value.mkpath {
       opts.mkpath(mkpath);
     }
-<<<<<<< HEAD
+    if let Some(mode) = value.mode {
+      opts.mode(git2::RepositoryInitMode::from_bits_truncate(mode));
+    }
     if let Some(external_template) = value.external_template {
       opts.external_template(external_template);
     }
-=======
-    if let Some(mode) = value.mode {
-      opts.mode(git2::RepositoryInitMode::from_bits_truncate(mode));
-    }
-    if let Some(external_template) = value.external_template {
-      opts.external_template(external_template);
-    }
     if let Some(template_path) = &value.template_path {
       opts.template_path(Path::new(template_path));
     }
@@ -170,7 +149,6 @@
     if let Some(description) = &value.description {
       opts.description(description);
     }
->>>>>>> 58840f2c
     if let Some(ref initial_head) = value.initial_head {
       opts.initial_head(initial_head);
     }
@@ -211,11 +189,7 @@
 
 #[napi]
 #[repr(u32)]
-<<<<<<< HEAD
-/// Flags for opening repository
-=======
 /// Flags for opening repository.
->>>>>>> 58840f2c
 pub enum RepositoryOpenFlags {
   /// Only open the specified path; don't walk upward searching.
   NoSearch = 1,
@@ -251,11 +225,7 @@
 /// An owned git repository, representing all state associated with the
 /// underlying filesystem.
 ///
-<<<<<<< HEAD
-/// This structure corresponds to a Git Repository in libgit2.
-=======
 /// This class corresponds to a git repository in libgit2.
->>>>>>> 58840f2c
 ///
 /// @hideconstructor
 pub struct Repository {
