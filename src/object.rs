--- conflicted
+++ resolved
@@ -61,11 +61,7 @@
 }
 
 #[napi]
-<<<<<<< HEAD
-/// A structure to represent a Git [Object][1]
-=======
 /// A class to represent a git [object][1].
->>>>>>> 58840f2c
 /// @hideconstructor
 ///
 /// [1]: https://git-scm.com/book/en/Git-Internals-Git-Objects
