use crate::index::Index;
use crate::repository::Repository;
use crate::tree::Tree;
use crate::util::{bitflags_contain, path_to_js_string};
use napi::bindgen_prelude::*;
use napi::JsString;
use napi_derive::napi;
use std::ops::Deref;

#[napi]
#[repr(u32)]
pub enum DiffFlags {
  /// File(s) treated as binary data.
  Binary = 1,
  /// File(s) treated as text data.
  NotBinary = 2,
  /// `id` value is known correct.
  ValidId = 4,
  /// File exists at this side of the delta.
  Exists = 8,
}

#[napi]
/// Check diff flags contains given flags.
pub fn diff_flags_contains(source: u32, target: u32) -> bool {
  bitflags_contain(
    git2::DiffFlags::from_bits_retain(source),
    git2::DiffFlags::from_bits_retain(target),
  )
}

#[napi(string_enum)]
/// What type of change is described by a `DiffDelta`?
pub enum DeltaType {
  /// No changes
  Unmodified,
  /// Entry does not exist in an old version
  Added,
  /// Entry does not exist in a new version
  Deleted,
  /// Entry content changed between old and new
  Modified,
  /// Entry was renamed between old and new
  Renamed,
  /// Entry was copied from another old entry
  Copied,
  /// Entry is ignored item in workdir
  Ignored,
  /// Entry is untracked item in workdir
  Untracked,
  /// Type of entry changed between old and new
  Typechange,
  /// Entry is unreadable
  Unreadable,
  /// Entry in the index is conflicted
  Conflicted,
}

impl From<git2::Delta> for DeltaType {
  fn from(value: git2::Delta) -> Self {
    match value {
      git2::Delta::Unmodified => DeltaType::Unmodified,
      git2::Delta::Added => DeltaType::Added,
      git2::Delta::Deleted => DeltaType::Deleted,
      git2::Delta::Modified => DeltaType::Modified,
      git2::Delta::Renamed => DeltaType::Renamed,
      git2::Delta::Copied => DeltaType::Copied,
      git2::Delta::Ignored => DeltaType::Ignored,
      git2::Delta::Untracked => DeltaType::Untracked,
      git2::Delta::Typechange => DeltaType::Typechange,
      git2::Delta::Unreadable => DeltaType::Unreadable,
      git2::Delta::Conflicted => DeltaType::Conflicted,
    }
  }
}

impl From<DeltaType> for git2::Delta {
  fn from(value: DeltaType) -> Self {
    match value {
      DeltaType::Unmodified => git2::Delta::Unmodified,
      DeltaType::Added => git2::Delta::Added,
      DeltaType::Deleted => git2::Delta::Deleted,
      DeltaType::Modified => git2::Delta::Modified,
      DeltaType::Renamed => git2::Delta::Renamed,
      DeltaType::Copied => git2::Delta::Copied,
      DeltaType::Ignored => git2::Delta::Ignored,
      DeltaType::Untracked => git2::Delta::Untracked,
      DeltaType::Typechange => git2::Delta::Typechange,
      DeltaType::Unreadable => git2::Delta::Unreadable,
      DeltaType::Conflicted => git2::Delta::Conflicted,
    }
  }
}

#[napi(string_enum)]
/// Possible output formats for diff data.
pub enum DiffFormat {
  /// full `git diff` (default)
  Patch,
  /// just the headers of the patch
  PatchHeader,
  /// like `git diff --raw`
  Raw,
  /// like `git diff --name-only`
  NameOnly,
  /// like `git diff --name-status`
  NameStatus,
  /// `git diff` as used by `git patch-id`
  PatchId,
}

impl Default for DiffFormat {
  fn default() -> Self {
    Self::Patch
  }
}

impl From<DiffFormat> for git2::DiffFormat {
  fn from(value: DiffFormat) -> Self {
    match value {
      DiffFormat::Patch => git2::DiffFormat::Patch,
      DiffFormat::PatchHeader => git2::DiffFormat::PatchHeader,
      DiffFormat::Raw => git2::DiffFormat::Raw,
      DiffFormat::NameOnly => git2::DiffFormat::NameOnly,
      DiffFormat::NameStatus => git2::DiffFormat::NameStatus,
      DiffFormat::PatchId => git2::DiffFormat::PatchId,
    }
  }
}

#[napi(object)]
pub struct DiffPrintOptions {
  pub format: Option<DiffFormat>,
}

#[napi]
/// The diff object that contains all individual file deltas.
///
/// This is an opaque structure which will be allocated by one of the diff
<<<<<<< HEAD
/// generator functions on the `Repository` structure (e.g. `diffTreeToTree`
=======
/// generator functions on the `Repository` class (e.g. `diffTreeToTree`
>>>>>>> 58840f2c
/// or other `diff*` functions).
///
/// @hideconstructor
pub struct Diff {
  pub(crate) inner: SharedReference<Repository, git2::Diff<'static>>,
}

#[napi]
impl Diff {
  #[napi]
  /// Merge one diff into another.
  ///
  /// This merges items from the "from" list into the "self" list.  The
  /// resulting diff will have all items that appear in either list.
  /// If an item appears in both lists, then it will be "merged" to appear
  /// as if the old version was from the "onto" list and the new version
  /// is from the "from" list (with the exception that if the item has a
  /// pending DELETE in the middle, then it will show as deleted).
  pub fn merge(&mut self, diff: &Diff) -> crate::Result<()> {
    self.inner.merge(diff.inner.deref())?;
    Ok(())
  }

  #[napi]
  /// Returns an iterator over the deltas in this diff.
  pub fn deltas(&self, env: Env, this: Reference<Diff>) -> crate::Result<Deltas> {
    Ok(Deltas {
      inner: this.share_with(env, |diff| Ok(diff.inner.deltas()))?,
    })
  }

  #[napi]
  /// Check if deltas are sorted case sensitively or insensitively.
  pub fn is_sorted_icase(&self) -> bool {
    self.inner.is_sorted_icase()
  }

  #[napi]
  /// Accumulate diff statistics for all patches.
  pub fn stats(&self) -> crate::Result<DiffStats> {
    Ok(DiffStats {
      inner: self.inner.stats()?,
    })
  }

  #[napi]
  /// Iterate over a diff generating formatted text output.
  pub fn print(&self, options: Option<DiffPrintOptions>) -> String {
    let format = options.and_then(|x| x.format).unwrap_or_default();
    let mut lines: Vec<String> = vec![];
    let _ = self.inner.print(format.into(), |_delta, _hunk, line| {
      if let Ok(content) = std::str::from_utf8(line.content()) {
        lines.push(content.to_string());
      }
      true
    });
    lines.join("")
  }
}

#[napi]
/// A class describing a hunk of a diff.
///
/// @hideconstructor
pub struct DiffStats {
  pub(crate) inner: git2::DiffStats,
}

#[napi]
impl DiffStats {
  #[napi(getter)]
  /// Get the total number of files changed in a diff.
  pub fn files_changed(&self) -> usize {
    self.inner.files_changed()
  }

  #[napi(getter)]
  /// Get the total number of insertions in a diff
  pub fn insertions(&self) -> usize {
    self.inner.insertions()
  }

  #[napi(getter)]
  /// Get the total number of deletions in a diff
  pub fn deletions(&self) -> usize {
    self.inner.deletions()
  }
}

#[napi(iterator)]
/// An iterator over the diffs in a delta.
///
/// @hideconstructor
pub struct Deltas {
  pub(crate) inner: SharedReference<Diff, git2::Deltas<'static>>,
}

#[napi]
impl Generator for Deltas {
  type Yield = DiffDelta;
  type Next = ();
  type Return = ();

  fn next(&mut self, _value: Option<Self::Next>) -> Option<Self::Yield> {
    self.inner.next().map(|x| DiffDelta { inner: x })
  }
}

#[napi]
/// Description of changes to one entry.
///
/// @hideconstructor
pub struct DiffDelta {
  pub(crate) inner: git2::DiffDelta<'static>,
}

#[napi]
impl DiffDelta {
  #[napi]
  /// Returns the flags on the delta.
  ///
  /// For more information, see `DiffFlags`'s documentation.
  pub fn flags(&self) -> u32 {
    self.inner.flags().bits()
  }

  #[napi]
  /// Returns the number of files in this delta.
  pub fn num_files(&self) -> u32 {
    self.inner.nfiles() as u32
  }

  #[napi]
  /// Returns the status of this entry.
  pub fn status(&self) -> DeltaType {
    self.inner.status().into()
  }

  #[napi]
  /// Return the file which represents the "from" side of the diff.
  ///
  /// What side this means depends on the function that was used to generate
  /// the diff and will be documented on the function itself.
  pub fn old_file(&self) -> DiffFile {
    DiffFile {
      inner: self.inner.old_file(),
    }
  }

  #[napi]
  /// Return the file which represents the "to" side of the diff.
  ///
  /// What side this means depends on the function that was used to generate
  /// the diff and will be documented on the function itself.
  pub fn new_file(&self) -> DiffFile {
    DiffFile {
      inner: self.inner.new_file(),
    }
  }
}

#[napi(string_enum)]
/// Valid modes for index and tree entries.
pub enum FileMode {
  Unreadable,
  Tree,
  Blob,
  /// Group writable blob. Obsolete mode kept for compatibility reasons
  BlobGroupWritable,
  BlobExecutable,
  Link,
  Commit,
}

impl From<git2::FileMode> for FileMode {
  fn from(value: git2::FileMode) -> Self {
    match value {
      git2::FileMode::Unreadable => FileMode::Unreadable,
      git2::FileMode::Tree => FileMode::Tree,
      git2::FileMode::Blob => FileMode::Blob,
      git2::FileMode::BlobGroupWritable => FileMode::BlobGroupWritable,
      git2::FileMode::BlobExecutable => FileMode::BlobExecutable,
      git2::FileMode::Link => FileMode::Link,
      git2::FileMode::Commit => FileMode::Commit,
    }
  }
}

impl From<FileMode> for git2::FileMode {
  fn from(value: FileMode) -> Self {
    match value {
      FileMode::Unreadable => git2::FileMode::Unreadable,
      FileMode::Tree => git2::FileMode::Tree,
      FileMode::Blob => git2::FileMode::Blob,
      FileMode::BlobGroupWritable => git2::FileMode::BlobGroupWritable,
      FileMode::BlobExecutable => git2::FileMode::BlobExecutable,
      FileMode::Link => git2::FileMode::Link,
      FileMode::Commit => git2::FileMode::Commit,
    }
  }
}

#[napi]
/// Description of one side of a delta.
///
/// Although this is called a "file" it could represent a file, a symbolic
/// link, a submodule commit id, or even a tree (although that only happens if
/// you are tracking type changes or ignored/untracked directories).
///
/// @hideconstructor
pub struct DiffFile {
  pub(crate) inner: git2::DiffFile<'static>,
}

#[napi]
impl DiffFile {
  #[napi]
  /// Returns the Oid of this item.
  ///
  /// If this entry represents an absent side of a diff (e.g. the `oldFile`
  /// of a `Added` delta), then the oid returned will be zeroes.
  pub fn id(&self) -> String {
    self.inner.id().to_string()
  }

  #[napi]
  /// Returns the path of the entry relative to the working directory of the
  /// repository.
  pub fn path(&self, env: Env) -> Option<JsString> {
    self.inner.path().and_then(|p| path_to_js_string(&env, p).ok())
  }

  #[napi]
  /// Returns the size of this entry, in bytes.
  pub fn size(&self) -> u64 {
    self.inner.size()
  }

  #[napi]
  /// Returns `true` if file(s) are treated as binary data.
  pub fn is_binary(&self) -> bool {
    self.inner.is_binary()
  }

  #[napi]
  /// Returns `true` if `id` value is known correct.
  pub fn is_valid_id(&self) -> bool {
    self.inner.is_valid_id()
  }

  #[napi]
  /// Returns `true` if file exists at this side of the delta.
  pub fn exists(&self) -> bool {
    self.inner.exists()
  }

  #[napi]
  /// Returns file mode.
  pub fn mode(&self) -> FileMode {
    self.inner.mode().into()
  }
}

#[napi(object)]
/// Describing options about how the diff should be executed.
pub struct DiffOptions {
  /// Flag indicating whether the sides of the diff will be reversed.
  pub reverse: Option<bool>,
  /// Flag indicating whether ignored files are included.
  pub include_ignored: Option<bool>,
  /// Flag indicating whether ignored directories are traversed deeply or not.
  pub recurse_ignored_dirs: Option<bool>,
  /// Flag indicating whether untracked files are in the diff
  pub include_untracked: Option<bool>,
  /// Flag indicating whether untracked directories are traversed deeply or
  /// not.
  pub recurse_untracked_dirs: Option<bool>,
  /// Flag indicating whether unmodified files are in the diff.
  pub include_unmodified: Option<bool>,
  /// If enabled, then Typechange delta records are generated.
  pub include_typechange: Option<bool>,
  /// Event with `includeTypechange`, the tree returned generally shows a
  /// deleted blob. This flag correctly labels the tree transitions as a
  /// typechange record with the `newFile`'s mode set to tree.
  ///
  /// Note that the tree SHA will not be available.
  pub include_typechange_trees: Option<bool>,
  /// Flag indicating whether file mode changes are ignored.
  pub ignore_filemode: Option<bool>,
  /// Flag indicating whether all submodules should be treated as unmodified.
  pub ignore_submodules: Option<bool>,
  /// Flag indicating whether case insensitive filenames should be used.
  pub ignore_case: Option<bool>,
  /// If pathspecs are specified, this flag means that they should be applied
  /// as an exact match instead of a fnmatch pattern.
  pub disable_pathspec_match: Option<bool>,
  /// Disable updating the `binary` flag in delta records. This is useful when
  /// iterating over a diff if you don't need hunk and data callbacks and want
  /// to avoid having to load a file completely.
  pub skip_binary_check: Option<bool>,
  /// When diff finds an untracked directory, to match the behavior of core
  /// Git, it scans the contents for ignored and untracked files. If all
  /// contents are ignored, then the directory is ignored; if any contents are
  /// not ignored, then the directory is untracked. This is extra work that
  /// may not matter in many cases.
  ///
  /// This flag turns off that scan and immediately labels an untracked
  /// directory as untracked (changing the behavior to not match core git).
  pub enable_fast_untracked_dirs: Option<bool>,
  /// When diff finds a file in the working directory with stat information
  /// different from the index, but the OID ends up being the same, write the
  /// correct stat information into the index. Note: without this flag, diff
  /// will always leave the index untouched.
  pub update_index: Option<bool>,
  /// Include unreadable files in the diff
  pub include_unreadable: Option<bool>,
  /// Include unreadable files in the diff as untracked files
  pub include_unreadable_as_untracked: Option<bool>,
  /// Treat all files as text, disabling binary attributes and detection.
  pub force_text: Option<bool>,
  /// Treat all files as binary, disabling text diffs
  pub force_binary: Option<bool>,
  /// Ignore all whitespace
  pub ignore_whitespace: Option<bool>,
  /// Ignore changes in the amount of whitespace
  pub ignore_whitespace_change: Option<bool>,
  /// Ignore whitespace at the end of line
  pub ignore_whitespace_eol: Option<bool>,
  /// Ignore blank lines
  pub ignore_blank_lines: Option<bool>,
  /// When generating patch text, include the content of untracked files.
  ///
  /// This automatically turns on `includeUntracked` but it does not turn on
  /// `recurseUntrackedDirs`. Add that flag if you want the content of every
  /// single untracked file.
  pub show_untracked_content: Option<bool>,
  /// When generating output, include the names of unmodified files if they
  /// are included in the `Diff`. Normally these are skipped in the formats
  /// that list files (e.g. name-only, name-status, raw). Even with this these
  /// will not be included in the patch format.
  pub show_unmodified: Option<bool>,
  /// Use the "patience diff" algorithm
  pub patience: Option<bool>,
  /// Take extra time to find the minimal diff
  pub minimal: Option<bool>,
  /// Include the necessary deflate/delta information so that `git-apply` can
  /// apply given diff information to binary files.
  pub show_binary: Option<bool>,
  /// Use a heuristic that takes indentation and whitespace into account
  /// which generally can produce better diffs when dealing with ambiguous
  /// diff hunks.
  pub indent_heuristic: Option<bool>,
  /// Set the number of unchanged lines that define the boundary of a hunk
  /// (and to display before and after).
  ///
  /// The default value for this is 3.
  pub context_lines: Option<u32>,
  /// Set the maximum number of unchanged lines between hunk boundaries before
  /// the hunks will be merged into one.
  ///
  /// The default value for this is 0.
  pub interhunk_lines: Option<u32>,
  /// The default value for this is `core.abbrev` or 7 if unset.
  pub id_abbrev: Option<u16>,
  /// Maximum size (in bytes) above which a blob will be marked as binary
  /// automatically.
  ///
  /// A negative value will disable this entirely.
  ///
  /// The default value for this is 512MB.
  pub max_size: Option<i64>,
  /// The virtual "directory" to prefix old file names with in hunk headers.
  ///
  /// The default value for this is "a".
  pub old_prefix: Option<String>,
  /// The virtual "directory" to prefix new file names with in hunk headers.
  ///
  /// The default value for this is "b".
  pub new_prefix: Option<String>,
  /// Add to the array of paths/fnmatch patterns to constrain the diff.
  pub pathspecs: Option<Vec<String>>,
}

impl From<DiffOptions> for git2::DiffOptions {
  fn from(value: DiffOptions) -> Self {
    let mut opts = git2::DiffOptions::new();
    if let Some(reverse) = value.reverse {
      opts.reverse(reverse);
    }
    if let Some(include_ignored) = value.include_ignored {
      opts.include_ignored(include_ignored);
    }
    if let Some(recurse_ignored_dirs) = value.recurse_ignored_dirs {
      opts.recurse_ignored_dirs(recurse_ignored_dirs);
    }
    if let Some(include_untracked) = value.include_untracked {
      opts.include_untracked(include_untracked);
    }
    if let Some(recurse_untracked_dirs) = value.recurse_untracked_dirs {
      opts.recurse_untracked_dirs(recurse_untracked_dirs);
    }
    if let Some(include_unmodified) = value.include_unmodified {
      opts.include_unmodified(include_unmodified);
    }
    if let Some(include_typechange) = value.include_typechange {
      opts.include_typechange(include_typechange);
    }
    if let Some(include_typechange_trees) = value.include_typechange_trees {
      opts.include_typechange_trees(include_typechange_trees);
    }
    if let Some(ignore_filemode) = value.ignore_filemode {
      opts.ignore_filemode(ignore_filemode);
    }
    if let Some(ignore_submodules) = value.ignore_submodules {
      opts.ignore_submodules(ignore_submodules);
    }
    if let Some(ignore_case) = value.ignore_case {
      opts.ignore_case(ignore_case);
    }
    if let Some(disable_pathspec_match) = value.disable_pathspec_match {
      opts.disable_pathspec_match(disable_pathspec_match);
    }
    if let Some(skip_binary_check) = value.skip_binary_check {
      opts.skip_binary_check(skip_binary_check);
    }
    if let Some(enable_fast_untracked_dirs) = value.enable_fast_untracked_dirs {
      opts.enable_fast_untracked_dirs(enable_fast_untracked_dirs);
    }
    if let Some(update_index) = value.update_index {
      opts.update_index(update_index);
    }
    if let Some(include_unreadable) = value.include_unreadable {
      opts.include_unreadable(include_unreadable);
    }
    if let Some(include_unreadable_as_untracked) = value.include_unreadable_as_untracked {
      opts.include_unreadable_as_untracked(include_unreadable_as_untracked);
    }
    if let Some(force_text) = value.force_text {
      opts.force_text(force_text);
    }
    if let Some(force_binary) = value.force_binary {
      opts.force_binary(force_binary);
    }
    if let Some(ignore_whitespace) = value.ignore_whitespace {
      opts.ignore_whitespace(ignore_whitespace);
    }
    if let Some(ignore_whitespace_change) = value.ignore_whitespace_change {
      opts.ignore_whitespace_change(ignore_whitespace_change);
    }
    if let Some(ignore_whitespace_eol) = value.ignore_whitespace_eol {
      opts.ignore_whitespace_eol(ignore_whitespace_eol);
    }
    if let Some(ignore_blank_lines) = value.ignore_blank_lines {
      opts.ignore_blank_lines(ignore_blank_lines);
    }
    if let Some(show_untracked_content) = value.show_untracked_content {
      opts.show_untracked_content(show_untracked_content);
    }
    if let Some(show_unmodified) = value.show_unmodified {
      opts.show_unmodified(show_unmodified);
    }
    if let Some(patience) = value.patience {
      opts.patience(patience);
    }
    if let Some(minimal) = value.minimal {
      opts.minimal(minimal);
    }
    if let Some(show_binary) = value.show_binary {
      opts.show_binary(show_binary);
    }
    if let Some(indent_heuristic) = value.indent_heuristic {
      opts.indent_heuristic(indent_heuristic);
    }
    if let Some(context_lines) = value.context_lines {
      opts.context_lines(context_lines);
    }
    if let Some(interhunk_lines) = value.interhunk_lines {
      opts.interhunk_lines(interhunk_lines);
    }
    if let Some(id_abbrev) = value.id_abbrev {
      opts.id_abbrev(id_abbrev);
    }
    if let Some(max_size) = value.max_size {
      opts.max_size(max_size);
    }
    if let Some(old_prefix) = value.old_prefix {
      opts.old_prefix(old_prefix);
    }
    if let Some(new_prefix) = value.new_prefix {
      opts.new_prefix(new_prefix);
    }
    if let Some(pathspecs) = value.pathspecs {
      for pathspec in pathspecs {
        opts.pathspec(pathspec);
      }
    }
    opts
  }
}

#[napi]
impl Repository {
  #[napi]
  /// Create a diff with the difference between two tree objects.
  ///
  /// This is equivalent to `git diff <old-tree> <new-tree>`.
  ///
  /// The first tree will be used for the "oldFile" side of the delta and the
<<<<<<< HEAD
  /// second tree will be used for the "newFile" side of the delta.  You can
=======
  /// second tree will be used for the "newFile" side of the delta. You can
>>>>>>> 58840f2c
  /// pass `null` to indicate an empty tree, although it is an error to pass
  /// `null` for both the `oldTree` and `newTree`.
  pub fn diff_tree_to_tree(
    &self,
    this: Reference<Repository>,
    env: Env,
    old_tree: Option<&Tree>,
    new_tree: Option<&Tree>,
    options: Option<DiffOptions>,
  ) -> crate::Result<Diff> {
    let mut opts: git2::DiffOptions = options.map(|x| x.into()).unwrap_or_default();
    let inner = this.share_with(env, |repo| {
      repo
        .inner
        .diff_tree_to_tree(
          old_tree.map(|x| x.inner.deref()),
          new_tree.map(|x| x.inner.deref()),
          Some(&mut opts),
        )
        .map_err(crate::Error::from)
        .map_err(|e| e.into())
    })?;
    Ok(Diff { inner })
  }

  #[napi]
  /// Create a diff between two index objects.
  ///
  /// The first index will be used for the "oldFile" side of the delta, and
  /// the second index will be used for the "newFile" side of the delta.
  pub fn diff_index_to_index(
    &self,
    env: Env,
    this: Reference<Repository>,
    old_index: &Index,
    new_index: &Index,
    options: Option<DiffOptions>,
  ) -> crate::Result<Diff> {
    let mut opts: git2::DiffOptions = options.map(|x| x.into()).unwrap_or_default();
    let inner = this.share_with(env, |repo| {
      repo
        .inner
        .diff_index_to_index(&old_index.inner, &new_index.inner, Some(&mut opts))
        .map_err(crate::Error::from)
        .map_err(|e| e.into())
    })?;
    Ok(Diff { inner })
  }

  #[napi]
  /// Create a diff between the repository index and the workdir directory.
  ///
  /// This matches the `git diff` command.  See the note below on
  /// `diffTreeToWorkdir` for a discussion of the difference between
  /// `git diff` and `git diff HEAD` and how to emulate a `git diff <treeish>`
  /// using libgit2.
  ///
  /// The index will be used for the "oldFile" side of the delta, and the
  /// working directory will be used for the "newFile" side of the delta.
  ///
  /// If you pass `null` for the index, then the existing index of the `repo`
  /// will be used. In this case, the index will be refreshed from disk
  /// (if it has changed) before the diff is generated.
  pub fn diff_index_to_workdir(
    &self,
    env: Env,
    this: Reference<Repository>,
    index: Option<&Index>,
    options: Option<DiffOptions>,
  ) -> crate::Result<Diff> {
    let mut opts: git2::DiffOptions = options.map(|x| x.into()).unwrap_or_default();
    let inner = this.share_with(env, |repo| {
      repo
        .inner
        .diff_index_to_workdir(index.map(|x| x.inner.deref()), Some(&mut opts))
        .map_err(crate::Error::from)
        .map_err(|e| e.into())
    })?;
    Ok(Diff { inner })
  }

  #[napi]
  /// Create a diff between a tree and the working directory.
  ///
  /// The tree you provide will be used for the "oldFile" side of the delta,
  /// and the working directory will be used for the "newFile" side.
  ///
  /// This is not the same as `git diff <treeish>` or `git diff-index <treeish>`.
  /// Those commands use information from the index, whereas this
  /// function strictly returns the differences between the tree and the files
<<<<<<< HEAD
  /// in the working directory, regardless of the state of the index.  Use
  /// `diffTreeToWorkdirWithIndex` to emulate those commands.
  ///
  /// To see difference between this and `treeToWorkdirWithIndex`,
=======
  /// in the working directory, regardless of the state of the index. Use
  /// `diffTreeToWorkdirWithIndex` to emulate those commands.
  ///
  /// To see difference between this and `diffTreeToWorkdirWithIndex`,
>>>>>>> 58840f2c
  /// consider the example of a staged file deletion where the file has then
  /// been put back into the working dir and further modified. The
  /// tree-to-workdir diff for that file is 'modified', but `git diff` would
  /// show status 'deleted' since there is a staged delete.
  ///
  /// If `null` is passed for `tree`, then an empty tree is used.
  pub fn diff_tree_to_workdir(
    &self,
    this: Reference<Repository>,
    env: Env,
    old_tree: Option<&Tree>,
    options: Option<DiffOptions>,
  ) -> crate::Result<Diff> {
    let mut opts: git2::DiffOptions = options.map(|x| x.into()).unwrap_or_default();
    let inner = this.share_with(env, |repo| {
      repo
        .inner
        .diff_tree_to_workdir(old_tree.map(|x| x.inner.deref()), Some(&mut opts))
        .map_err(crate::Error::from)
        .map_err(|e| e.into())
    })?;
    Ok(Diff { inner })
  }

  #[napi]
  /// Create a diff between a tree and the working directory using index data
  /// to account for staged deletes, tracked files, etc.
  ///
  /// This emulates `git diff <tree>` by diffing the tree to the index and
  /// the index to the working directory and blending the results into a
  /// single diff that includes staged deleted, etc.
  pub fn diff_tree_to_workdir_with_index(
    &self,
    this: Reference<Repository>,
    env: Env,
    old_tree: Option<&Tree>,
    options: Option<DiffOptions>,
  ) -> crate::Result<Diff> {
    let mut opts: git2::DiffOptions = options.map(|x| x.into()).unwrap_or_default();
    let inner = this.share_with(env, |repo| {
      repo
        .inner
        .diff_tree_to_workdir_with_index(old_tree.map(|x| x.inner.deref()), Some(&mut opts))
        .map_err(crate::Error::from)
        .map_err(|e| e.into())
    })?;
    Ok(Diff { inner })
  }
}<|MERGE_RESOLUTION|>--- conflicted
+++ resolved
@@ -137,11 +137,7 @@
 /// The diff object that contains all individual file deltas.
 ///
 /// This is an opaque structure which will be allocated by one of the diff
-<<<<<<< HEAD
-/// generator functions on the `Repository` structure (e.g. `diffTreeToTree`
-=======
 /// generator functions on the `Repository` class (e.g. `diffTreeToTree`
->>>>>>> 58840f2c
 /// or other `diff*` functions).
 ///
 /// @hideconstructor
@@ -425,7 +421,7 @@
   pub include_typechange: Option<bool>,
   /// Event with `includeTypechange`, the tree returned generally shows a
   /// deleted blob. This flag correctly labels the tree transitions as a
-  /// typechange record with the `newFile`'s mode set to tree.
+  /// typechange record with the `new_file`'s mode set to tree.
   ///
   /// Note that the tree SHA will not be available.
   pub include_typechange_trees: Option<bool>,
@@ -650,11 +646,7 @@
   /// This is equivalent to `git diff <old-tree> <new-tree>`.
   ///
   /// The first tree will be used for the "oldFile" side of the delta and the
-<<<<<<< HEAD
-  /// second tree will be used for the "newFile" side of the delta.  You can
-=======
   /// second tree will be used for the "newFile" side of the delta. You can
->>>>>>> 58840f2c
   /// pass `null` to indicate an empty tree, although it is an error to pass
   /// `null` for both the `oldTree` and `newTree`.
   pub fn diff_tree_to_tree(
@@ -729,7 +721,7 @@
     let inner = this.share_with(env, |repo| {
       repo
         .inner
-        .diff_index_to_workdir(index.map(|x| x.inner.deref()), Some(&mut opts))
+        .diff_index_to_workdir(index.map(|x| &x.inner), Some(&mut opts))
         .map_err(crate::Error::from)
         .map_err(|e| e.into())
     })?;
@@ -745,17 +737,10 @@
   /// This is not the same as `git diff <treeish>` or `git diff-index <treeish>`.
   /// Those commands use information from the index, whereas this
   /// function strictly returns the differences between the tree and the files
-<<<<<<< HEAD
-  /// in the working directory, regardless of the state of the index.  Use
-  /// `diffTreeToWorkdirWithIndex` to emulate those commands.
-  ///
-  /// To see difference between this and `treeToWorkdirWithIndex`,
-=======
   /// in the working directory, regardless of the state of the index. Use
   /// `diffTreeToWorkdirWithIndex` to emulate those commands.
   ///
   /// To see difference between this and `diffTreeToWorkdirWithIndex`,
->>>>>>> 58840f2c
   /// consider the example of a staged file deletion where the file has then
   /// been put back into the working dir and further modified. The
   /// tree-to-workdir diff for that file is 'modified', but `git diff` would
