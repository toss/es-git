--- conflicted
+++ resolved
@@ -35,13 +35,8 @@
   ],
   "scripts": {
     "prepublishOnly": "napi prepublish -t npm",
-<<<<<<< HEAD
     "build": "napi build --platform --release --no-const-enum --pipe=\"yarn transform:dts\"",
-    "build:debug": "napi build --platform --no-const-enum --pipe=\"yarn transform:dts\"",
-=======
-    "build": "napi build --platform --release --pipe=\"yarn transform:dts\"",
-    "build:debug": "DEBUG=\"napi:*\" napi build --platform --pipe=\"yarn transform:dts\"",
->>>>>>> d79ca5f5
+    "build:debug": "DEBUG=\"napi:*\" napi build --platform --no-const-enum --pipe=\"yarn transform:dts\"",
     "transform:dts": "jscodeshift -t transforms/dts.mjs index.d.ts",
     "check": "biome check",
     "check:fix": "biome check --write --unsafe"
