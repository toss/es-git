--- conflicted
+++ resolved
@@ -31,14 +31,9 @@
     "node": ">= 10"
   },
   "scripts": {
-<<<<<<< HEAD
+    "prepublishOnly": "napi prepublish -t npm",
     "build": "napi build --platform --release --dts=es-git.d.ts",
     "build:debug": "napi build --platform --dts=es-git.d.ts",
-=======
-    "prepublishOnly": "napi prepublish -t npm",
-    "build": "napi build --platform --release",
-    "build:debug": "napi build --platform",
->>>>>>> 635903fb
     "check": "biome check",
     "check:fix": "biome check --write --unsafe"
   },
