{
  "name": "es-git",
  "version": "0.0.9",
  "main": "index.js",
  "types": "index.d.ts",
  "packageManager": "yarn@4.5.1",
  "napi": {
    "name": "es-git",
    "triples": {
      "additional": [
        "x86_64-apple-darwin",
        "aarch64-apple-darwin",
        "x86_64-pc-windows-msvc",
        "x86_64-unknown-linux-musl",
        "x86_64-unknown-linux-musl"
      ]
    }
  },
  "license": "MIT",
  "engines": {
    "node": ">= 10"
  },
  "scripts": {
<<<<<<< HEAD
    "artifacts": "napi artifacts",
    "build": "napi build --platform --release --dts=es-git.d.ts",
    "build:debug": "napi build --platform --dts=es-git.d.ts",
    "prepublishOnly": "napi prepublish -t npm",
    "version": "napi version"
=======
    "build": "napi build --platform --release",
    "build:debug": "napi build --platform",
    "check": "biome check",
    "check:fix": "biome check --write --unsafe"
>>>>>>> 40aa1699
  },
  "devDependencies": {
    "@biomejs/biome": "^1.9.4",
    "@napi-rs/cli": "^2.18.4",
    "@types/node": "^22.8.4",
    "tiny-glob": "^0.2.9",
    "typescript": "^5.6.3",
    "vitest": "^2.1.4"
  }
}<|MERGE_RESOLUTION|>--- conflicted
+++ resolved
@@ -21,18 +21,10 @@
     "node": ">= 10"
   },
   "scripts": {
-<<<<<<< HEAD
-    "artifacts": "napi artifacts",
     "build": "napi build --platform --release --dts=es-git.d.ts",
     "build:debug": "napi build --platform --dts=es-git.d.ts",
-    "prepublishOnly": "napi prepublish -t npm",
-    "version": "napi version"
-=======
-    "build": "napi build --platform --release",
-    "build:debug": "napi build --platform",
     "check": "biome check",
     "check:fix": "biome check --write --unsafe"
->>>>>>> 40aa1699
   },
   "devDependencies": {
     "@biomejs/biome": "^1.9.4",
